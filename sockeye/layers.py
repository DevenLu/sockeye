--- conflicted
+++ resolved
@@ -11,17 +11,12 @@
 # express or implied. See the License for the specific language governing
 # permissions and limitations under the License.
 
-<<<<<<< HEAD
-from typing import Tuple
-=======
 from typing import Optional, Tuple
 
-from sockeye.utils import check_condition
->>>>>>> 033e985b
-
 import mxnet as mx
 
 from . import utils
+
 
 class LayerNormalization:
     """
@@ -43,17 +38,13 @@
                  shift: Optional[mx.sym.Symbol] = None,
                  scale_init: float = 1.0,
                  shift_init: float = 0.0) -> None:
-        check_condition(num_hidden > 1, "Layer normalization should only be applied to layers with more than 1 neuron.")
+        utils.check_condition(num_hidden > 1,
+                              "Layer normalization should only be applied to layers with more than 1 neuron.")
         self.prefix = prefix
-<<<<<<< HEAD
-        self.scale = mx.sym.Variable('%sgamma' % prefix, shape=(num_hidden,), init=mx.init.Constant(value=gamma_init))
-        self.shift = mx.sym.Variable('%sbeta' % prefix, shape=(num_hidden,), init=mx.init.Constant(value=beta_init))
-=======
         self.scale = scale if scale is not None else mx.sym.Variable('%s_gamma' % prefix, shape=(num_hidden,),
                                                                      init=mx.init.Constant(value=scale_init))
         self.shift = shift if shift is not None else mx.sym.Variable('%s_beta' % prefix, shape=(num_hidden,),
                                                                      init=mx.init.Constant(value=shift_init))
->>>>>>> 033e985b
 
     @staticmethod
     def moments(inputs: mx.sym.Symbol) -> Tuple[mx.sym.Symbol, mx.sym.Symbol]:
