# Copyright 2017 Amazon.com, Inc. or its affiliates. All Rights Reserved.
#
# Licensed under the Apache License, Version 2.0 (the "License"). You may not
# use this file except in compliance with the License. A copy of the License
# is located at
#
#     http://aws.amazon.com/apache2.0/
# 
# or in the "license" file accompanying this file. This file is distributed on
# an "AS IS" BASIS, WITHOUT WARRANTIES OR CONDITIONS OF ANY KIND, either
# express or implied. See the License for the specific language governing
# permissions and limitations under the License.

import json
import logging
import os

import sockeye.attention
import sockeye.coverage
import sockeye.data_io
import sockeye.decoder
import sockeye.encoder
import sockeye.lexicon
import sockeye.utils
from sockeye import constants as C

logger = logging.getLogger(__name__)

ModelConfig = sockeye.utils.namedtuple_with_defaults('ModelConfig',
                                                     [
                                                      "max_seq_len",
                                                      "vocab_source_size",
                                                      "vocab_target_size",
                                                      "num_embed_source",
                                                      "num_embed_target",
                                                      "attention_type",
                                                      "attention_num_hidden",
                                                      "attention_coverage_type",
                                                      "attention_coverage_num_hidden",
                                                      "attention_use_prev_word",
                                                      "attention_mhdot_heads",
                                                      "dropout",
                                                      "rnn_cell_type",
                                                      "rnn_num_layers",
                                                      "rnn_num_hidden",
                                                      "rnn_residual_connections",
                                                      "weight_tying",
                                                      "context_gating",
                                                      "lexical_bias",
                                                      "learn_lexical_bias",
                                                      "data_info",
                                                      "loss",
                                                      "normalize_loss",
                                                      "smoothed_cross_entropy_alpha",
<<<<<<< HEAD
                                                      "encoder",
                                                      "transformer_model_size",
                                                      "transformer_num_layers",
                                                      "transformer_attention_heads",
                                                      "transformer_feed_forward_num_hidden",
=======
                                                      "layer_normalization",
>>>>>>> 033e985b
                                                  ],
                                                     default_values={
                                                      "attention_use_prev_word": False,
                                                      "attention_mhdot_heads": 8,
                                                      "context_gating": False,
                                                      "loss": C.CROSS_ENTROPY,
                                                      "normalize_loss": False,
<<<<<<< HEAD
                                                      "encoder": C.RNN_TYPE,
                                                      "transformer_model_size": 512,
                                                      "transformer_num_layers": 6,
                                                      "transformer_attention_heads": 8,
                                                      "transformer_feed_forward_num_hidden": 2048,
=======
                                                      "layer_normalization": False
>>>>>>> 033e985b
                                                  })
"""
ModelConfig defines model parameters defined at training time which are relevant to model inference.
Add new model parameters here. If you want backwards compatibility for models trained with code that did not
contain these parameters, provide a reasonable default under default_values.
"""


class SockeyeModel:
    """
    SockeyeModel shares components needed for both training and inference.
    ModelConfig contains parameters and their values that are fixed at training time and must be re-used at inference
    time.

    :param config: Model configuration.
    """

    def __init__(self, config: ModelConfig):
        self.config = config
        logger.info("%s", self.config)
        self.encoder = None
        self.attention = None
        self.decoder = None
        self.rnn_cells = []
        self.built = False
        self.params = None

    def save_config(self, folder: str):
        """
        Saves model configuration to <folder>/config

        :param folder: Destination folder.
        """
        fname = os.path.join(folder, C.CONFIG_NAME)
        with open(fname, "w") as out:
            json.dump(self.config._asdict(), out, indent=2, sort_keys=True)
            logger.info('Saved config to "%s"', fname)

    @staticmethod
    def load_config(fname: str) -> ModelConfig:
        """
        Loads model configuration.

        :param fname: Path to load model configuration from.
        :return: Model configuration.
        """
        with open(fname, "r") as inp:
            config = ModelConfig(**json.load(inp))
            logger.info('ModelConfig loaded from "%s"', fname)
            return config

    def save_params_to_file(self, fname: str):
        """
        Saves model parameters to file.

        :param fname: Path to save parameters to.
        """
        assert self.built
        params = self.params.copy()
        # unpack rnn cell weights
        for cell in self.rnn_cells:
            params = cell.unpack_weights(params)
        sockeye.utils.save_params(params, fname)
        logging.info('Saved params to "%s"', fname)

    def load_params_from_file(self, fname: str):
        """
        Loads and sets model parameters from file.

        :param fname: Path to load parameters from.
        """
        assert self.built
        self.params, _ = sockeye.utils.load_params(fname)
        # pack rnn cell weights
        for cell in self.rnn_cells:
            self.params = cell.pack_weights(self.params)
        logger.info('Loaded params from "%s"', fname)

    def _build_model_components(self, max_seq_len: int, fused_encoder: bool, rnn_forget_bias: float = 0.0):
        """
        Builds and sets model components given maximum sequence length.
        
        :param max_seq_len: Maximum sequence length supported by the model.
        :param fused_encoder: Use FusedRNNCells in encoder.
        :param rnn_forget_bias: forget bias initialization for RNNs.
        """
        if self.config.encoder == C.RNN_TYPE:
            self.encoder = sockeye.encoder.get_encoder_rnn(self.config.num_embed_source,
                                                           self.config.vocab_source_size,
                                                           self.config.rnn_num_layers,
                                                           self.config.rnn_num_hidden,
                                                           self.config.rnn_cell_type,
                                                           self.config.rnn_residual_connections,
                                                           self.config.dropout,
                                                           rnn_forget_bias,
                                                           fused_encoder)
        elif self.config.encoder == C.TRANSFORMER_TYPE:
            self.encoder = sockeye.encoder.get_encoder_transformer(self.config.transformer_model_size,
                                                                   self.config.vocab_source_size,
                                                                   self.config.transformer_num_layers,
                                                                   self.config.transformer_attention_heads,
                                                                   self.config.transformer_feed_forward_num_hidden,
                                                                   self.config.dropout)

        self.attention = sockeye.attention.get_attention(self.config.attention_use_prev_word,
                                                         self.config.attention_type,
                                                         self.config.attention_num_hidden,
                                                         self.config.rnn_num_hidden,
                                                         max_seq_len,
                                                         self.config.attention_coverage_type,
                                                         self.config.attention_coverage_num_hidden,
<<<<<<< HEAD
                                                         self.config.attention_mhdot_heads)
=======
                                                         self.config.layer_normalization)
>>>>>>> 033e985b

        self.lexicon = sockeye.lexicon.Lexicon(self.config.vocab_source_size,
                                               self.config.vocab_target_size,
                                               self.config.learn_lexical_bias) if self.config.lexical_bias else None

        self.decoder = sockeye.decoder.get_decoder(self.config.num_embed_target,
                                                   self.config.vocab_target_size,
                                                   self.config.rnn_num_layers,
                                                   self.config.rnn_num_hidden,
                                                   self.attention,
                                                   self.config.rnn_cell_type,
                                                   self.config.rnn_residual_connections,
                                                   rnn_forget_bias,
                                                   self.config.dropout,
                                                   self.config.weight_tying,
                                                   self.lexicon,
                                                   self.config.context_gating,
                                                   self.config.layer_normalization)

        self.rnn_cells = self.encoder.get_rnn_cells() + self.decoder.get_rnn_cells()

        self.built = True<|MERGE_RESOLUTION|>--- conflicted
+++ resolved
@@ -52,15 +52,12 @@
                                                       "loss",
                                                       "normalize_loss",
                                                       "smoothed_cross_entropy_alpha",
-<<<<<<< HEAD
                                                       "encoder",
                                                       "transformer_model_size",
                                                       "transformer_num_layers",
                                                       "transformer_attention_heads",
                                                       "transformer_feed_forward_num_hidden",
-=======
                                                       "layer_normalization",
->>>>>>> 033e985b
                                                   ],
                                                      default_values={
                                                       "attention_use_prev_word": False,
@@ -68,15 +65,12 @@
                                                       "context_gating": False,
                                                       "loss": C.CROSS_ENTROPY,
                                                       "normalize_loss": False,
-<<<<<<< HEAD
                                                       "encoder": C.RNN_TYPE,
                                                       "transformer_model_size": 512,
                                                       "transformer_num_layers": 6,
                                                       "transformer_attention_heads": 8,
                                                       "transformer_feed_forward_num_hidden": 2048,
-=======
                                                       "layer_normalization": False
->>>>>>> 033e985b
                                                   })
 """
 ModelConfig defines model parameters defined at training time which are relevant to model inference.
@@ -188,11 +182,8 @@
                                                          max_seq_len,
                                                          self.config.attention_coverage_type,
                                                          self.config.attention_coverage_num_hidden,
-<<<<<<< HEAD
-                                                         self.config.attention_mhdot_heads)
-=======
+                                                         self.config.attention_mhdot_heads,
                                                          self.config.layer_normalization)
->>>>>>> 033e985b
 
         self.lexicon = sockeye.lexicon.Lexicon(self.config.vocab_source_size,
                                                self.config.vocab_target_size,
